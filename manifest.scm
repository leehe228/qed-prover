(use-modules
 (guix packages)
 (guix download)
 (guix git-download)
 (guix utils)
 (guix gexp)
 (guix build-system copy)
 (guix licenses)
 (gnu packages maths))

<<<<<<< HEAD
=======
(define z3-latest
  (package
    (inherit z3)
    (name "z3")
    (version "4.11.2")
    (home-page "https://github.com/Z3Prover/z3")
    (source (origin
              (method git-fetch)
              (uri (git-reference (url home-page)
                                  (commit (string-append "z3-" version))))
              (file-name (git-file-name name version))
              (sha256
               (base32
                "0dsni9zqs0ad0fxzd897zv7892bvsw3zivmbkjqh2ayj5fs31v9q"))))
    (arguments
     (substitute-keyword-arguments (package-arguments z3)
       ((#:strip-binaries? strip-binaries? #f) '#f)))))

>>>>>>> 47ae0cbb
(define license (@ (guix licenses) license))

(define cvc5
  (package
   (name "cvc5")
   (version "1.0.2")
   (source (origin
            (method url-fetch)
            (uri (string-append "https://github.com/cvc5/cvc5/releases/download/cvc5-" version "/cvc5-Linux"))
            (file-name (string-append name "-Linux"))
            (sha256 "08rdqf7wkk3vhapj7j30qcxhgzal9q7f8pmx05m70bq3n66lywzq")))
   (build-system copy-build-system)
   (arguments
    `(#:install-plan `(("cvc5-Linux" "bin/cvc5"))
      #:strip-binaries? #f
      #:phases
      (modify-phases %standard-phases
        (add-before 'install 'chmod
          (lambda* (#:key inputs outputs #:allow-other-keys)
            (chmod "cvc5-Linux" #o755))))))
   (synopsis "Automatic theorem prover for Satisfiability Modulo Theories (SMT) problems")
   (description "cvc5 is a tool for determining the satisfiability of a first order formula modulo a first order theory (or a combination of such theories). It is the fifth in the Cooperating Validity Checker family of tools (CVC, CVC Lite, CVC3, CVC4) but does not directly incorporate code from any previous version prior to CVC4.")
   (license (license "cvc5" "https://github.com/cvc5/cvc5/blob/main/COPYING" #f))
   (home-page "https://cvc5.github.io/")))

(packages->manifest
 (cons* cvc5
        (map specification->package
              '("z3" "rust-nightly" "rust-analyzer" "clang" "python"))))<|MERGE_RESOLUTION|>--- conflicted
+++ resolved
@@ -8,27 +8,6 @@
  (guix licenses)
  (gnu packages maths))
 
-<<<<<<< HEAD
-=======
-(define z3-latest
-  (package
-    (inherit z3)
-    (name "z3")
-    (version "4.11.2")
-    (home-page "https://github.com/Z3Prover/z3")
-    (source (origin
-              (method git-fetch)
-              (uri (git-reference (url home-page)
-                                  (commit (string-append "z3-" version))))
-              (file-name (git-file-name name version))
-              (sha256
-               (base32
-                "0dsni9zqs0ad0fxzd897zv7892bvsw3zivmbkjqh2ayj5fs31v9q"))))
-    (arguments
-     (substitute-keyword-arguments (package-arguments z3)
-       ((#:strip-binaries? strip-binaries? #f) '#f)))))
-
->>>>>>> 47ae0cbb
 (define license (@ (guix licenses) license))
 
 (define cvc5
